--- conflicted
+++ resolved
@@ -1,45 +1,41 @@
-﻿namespace Nancy.Tests.Specifications
-<<<<<<< HEAD
-{    
-=======
-{
->>>>>>> b3545135
-    using Nancy.Routing;
-
-    public abstract class RequestSpec
-    {
-        protected static INancyEngine engine;
-        protected static IRequest request;
-        protected static Response response;
-
-        protected RequestSpec()
-        {
-            engine = new NancyEngine(new NancyApplication(new DefaultModuleActivator()), new RouteResolver(), new NancyApplication());
-        }
-
-        protected static IRequest ManufactureGETRequestForRoute(string route)
-        {
-            return new Request("GET", route);
-        }
-
-        protected static IRequest ManufacturePOSTRequestForRoute(string route)
-        {
-            return new Request("POST", route);
-        }
-
-        protected static IRequest ManufactureDELETERequestForRoute(string route)
-        {
-            return new Request("DELETE", route);
-        }
-
-        protected static IRequest ManufacturePUTRequestForRoute(string route)
-        {
-            return new Request("PUT", route);
-        }
-
-        protected static IRequest ManufactureHEADRequestForRoute(string route)
-        {
-            return new Request("HEAD", route);
-        }
-    }
-}+namespace Nancy.Tests.Specifications
+{    
+    using Nancy.Routing;
+
+    public abstract class RequestSpec
+    {
+        protected static INancyEngine engine;
+        protected static IRequest request;
+        protected static Response response;
+
+        protected RequestSpec()
+        {
+            engine = new NancyEngine(new NancyApplication(new DefaultModuleActivator()), new RouteResolver(), new NancyApplication());
+        }
+
+        protected static IRequest ManufactureGETRequestForRoute(string route)
+        {
+            return new Request("GET", route);
+        }
+
+        protected static IRequest ManufacturePOSTRequestForRoute(string route)
+        {
+            return new Request("POST", route);
+        }
+
+        protected static IRequest ManufactureDELETERequestForRoute(string route)
+        {
+            return new Request("DELETE", route);
+        }
+
+        protected static IRequest ManufacturePUTRequestForRoute(string route)
+        {
+            return new Request("PUT", route);
+        }
+
+        protected static IRequest ManufactureHEADRequestForRoute(string route)
+        {
+            return new Request("HEAD", route);
+        }
+    }
+}